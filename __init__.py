import os
import requests
import shutil
from zipfile import ZipFile
from tempfile import TemporaryDirectory

try:
    from PySide6.QtWidgets import (QPushButton, QWidget, QVBoxLayout,
        QHBoxLayout, QDialog, QFileSystemModel, QTreeView, QLabel, QSplitter,
        QMessageBox, QHeaderView)
    from PySide6.QtCore import Qt, QFileInfo, QUrl

    from PySide6.QtGui import QDesktopServices, QKeySequence
except ImportError:
    from PySide2.QtWidgets import (QPushButton, QWidget, QVBoxLayout,
        QHBoxLayout, QDialog, QFileSystemModel, QTreeView, QLabel, QSplitter,
        QMessageBox, QHeaderView)
    from PySide2.QtCore import Qt, QFileInfo, QUrl

    from PySide2.QtGui import QDesktopServices, QKeySequence

from binaryninja import user_plugin_path
from binaryninja.log import log_error, log_debug, log_info
try:
    from binaryninja.types import Type, Symbol, StructureBuilder, StructureVariant
    post3 = True
except ImportError:
    from binaryninja.types import Type, Symbol, Structure, StructureType
    post3 = False

from binaryninja.plugin import PluginCommand
from binaryninja.enums import SegmentFlag, SectionSemantics, SymbolType
from binaryninja.interaction import get_open_filename_input, show_message_box
from .svdmmap import parse


svdPath = os.path.realpath(os.path.join(user_plugin_path(), "..", "svd"))
try:
    if not os.path.exists(svdPath):
        os.mkdir(svdPath)
except IOError:
    log_error(f"SVD Browser: Unable to create {svdPath}")

class SVDBrowser(QDialog):
    def __init__(self, context, parent=None):
        super(SVDBrowser, self).__init__(parent)

        # Create widgets
        #self.setWindowModality(Qt.ApplicationModal)
        self.title = QLabel(self.tr("SVD Browser"))
        self.closeButton = QPushButton(self.tr("Close"))
        self.setWindowTitle(self.title.text())
        self.browseButton = QPushButton("Browse SVD Folder")
        self.onlineButton = QPushButton("Search Online")
        self.deleteSvdButton = QPushButton("Delete")
        self.applySvdButton = QPushButton("Apply SVD")
        self.url = "https://developer.arm.com/tools-and-software/embedded/cmsis/cmsis-search"
        self.columns = 3
        self.context = context

        self.currentFileLabel = QLabel()
        self.currentFile = ""

        #Files
        self.files = QFileSystemModel()
        self.files.setRootPath(svdPath)
        self.files.setNameFilters(["*.svd", "*.patched"])

        #Tree
        self.tree = QTreeView()
        self.tree.setModel(self.files)
        self.tree.setSortingEnabled(True)
        self.tree.hideColumn(2)
        self.tree.sortByColumn(0, Qt.AscendingOrder)
        self.tree.setRootIndex(self.files.index(svdPath))
        for x in range(self.columns):
            #self.tree.resizeColumnToContents(x)
            self.tree.header().setSectionResizeMode(x, QHeaderView.ResizeToContents)
        treeLayout = QVBoxLayout()
        treeLayout.addWidget(self.tree)
        treeButtons = QHBoxLayout()
        #treeButtons.addWidget(self.newFolderButton)
        treeButtons.addWidget(self.browseButton)
        treeButtons.addWidget(self.applySvdButton)
        treeButtons.addWidget(self.onlineButton)
        treeButtons.addWidget(self.closeButton)
        treeLayout.addLayout(treeButtons)
        treeWidget = QWidget()
        treeWidget.setLayout(treeLayout)

        # Set dialog layout
        self.setLayout(treeLayout)

        # Add signals
        self.closeButton.clicked.connect(self.close)
        self.tree.selectionModel().selectionChanged.connect(self.selectFile)
        self.applySvdButton.clicked.connect(self.applySvd)
        #self.deleteSvdButton.clicked.connect(self.deleteSvd)
        self.browseButton.clicked.connect(self.browseSvd)
        self.onlineButton.clicked.connect(self.searchOnline)

    def searchOnline(self):
        QDesktopServices.openUrl(self.url)

    def browseSvd(self):
        url = QUrl.fromLocalFile(svdPath)
        QDesktopServices.openUrl(url)

    def selectFile(self, new, old):
        if len(new.indexes()) == 0:
            self.tree.clearSelection()
            self.currentFile = ""
            return
        newSelection = self.files.filePath(new.indexes()[0])
        if QFileInfo(newSelection).isDir():
            self.tree.clearSelection()
            self.currentFile = ""
            return
        self.currentFile = newSelection

    def applySvd(self):
        selection = self.tree.selectedIndexes()[::self.columns][0] #treeview returns each selected element in the row
        svdName = self.files.fileName(selection)
        if (svdName != ""):
            question = QMessageBox.question(self, self.tr("Confirm"), self.tr(f"Confirm applying {svdName} to {os.path.basename(self.context.file.filename)} : "))
            if (question == QMessageBox.StandardButton.Yes):
                log_debug("SVD Browser: Applying SVD %s." % svdName)
                load_svd(self.context, self.currentFile)
                self.close()

    def deleteSvd(self):
        '''Removed in favor of the browse functionality'''
        selection = self.tree.selectedIndexes()[::self.columns][0] #treeview returns each selected element in the row
        svdName = self.files.fileName(selection)
        question = QMessageBox.question(self, self.tr("Confirm"), self.tr("Confirm deletion: ") + svdName)
        if (question == QMessageBox.StandardButton.Yes):
            log_debug("SVD Browser: Deleting SVD %s." % svdName)
            self.files.remove(selection)
            self.tree.clearSelection()

def launch_browser(bv):
    svd = SVDBrowser(bv)
    svd.exec_()

def load_svd(bv, svd_file = None):
    if not svd_file:
        svd_file = get_open_filename_input("SVD File")
    if isinstance(svd_file, str):
        svd_file=bytes(svd_file, encoding="utf-8")
    if not os.access(svd_file, os.R_OK):
        log_error(f"SVD Browser: Unable to open {svd_file}")
        return
    log_info(f"SVD Loader: Loading {svd_file}")
    device = parse(svd_file)
    peripherals = device['peripherals'].values()
    base_peripherals = [p for p in peripherals if 'derives' not in p]
    derived_peripherals = [p for p in peripherals if 'derives' in p]

    def register_peripheral(p, struct_type):
        bv.add_user_section(p['name'], p['base'], p['size'],
                            SectionSemantics.ReadWriteDataSectionSemantics)
        bv.add_user_segment(p['base'], p['size'], 0, 0,
                            SegmentFlag.SegmentContainsData | SegmentFlag.SegmentReadable | SegmentFlag.SegmentWritable)
        bv.define_data_var(p['base'], struct_type)
        bv.define_user_symbol(Symbol(SymbolType.ImportedDataSymbol, p['base'], p['name']))

    for p in base_peripherals:
<<<<<<< HEAD
        s = Structure()

        # Track the size of the peripheral
        periph_size = 0
=======
        if post3:
                s= StructureBuilder.create(type=StructureVariant.StructStructureType)
        else:
            s = Structure()
            s.type = StructureType.StructStrutureType
>>>>>>> 4ff4b0e4
        for r in p['registers'].values():
            if r['size'] is None:
                reg_size = 4
            else:
                reg_size = r['size'] // 8

            s.insert(r['offset'], Type.int(reg_size, False), r['name'])

            if r['offset'] >= periph_size:
                periph_size = r['offset'] + reg_size

        # Update the peripheral size if it is incorrect
        if p['size'] < periph_size:
            p['size'] = periph_size

        struct_type = Type.structure_type(s)
        bv.define_user_type(p['name'], struct_type)
        register_peripheral(p, struct_type)

    for p in derived_peripherals:
        struct_type = bv.get_type_by_name(device['peripherals'][p['derives']]['name'])
        register_peripheral(p, struct_type)


PluginCommand.register(
    "SVD\\SVD Browser",
    "Manage SVD files and browse/search for new files to load.",
    launch_browser
)

PluginCommand.register(
    "SVD\\Load SVD",
    "Apply an SVD's memory map",
    load_svd
)<|MERGE_RESOLUTION|>--- conflicted
+++ resolved
@@ -165,18 +165,14 @@
         bv.define_user_symbol(Symbol(SymbolType.ImportedDataSymbol, p['base'], p['name']))
 
     for p in base_peripherals:
-<<<<<<< HEAD
-        s = Structure()
-
-        # Track the size of the peripheral
-        periph_size = 0
-=======
         if post3:
                 s= StructureBuilder.create(type=StructureVariant.StructStructureType)
         else:
             s = Structure()
             s.type = StructureType.StructStrutureType
->>>>>>> 4ff4b0e4
+
+        # Track the size of the peripheral
+        periph_size = 0
         for r in p['registers'].values():
             if r['size'] is None:
                 reg_size = 4
